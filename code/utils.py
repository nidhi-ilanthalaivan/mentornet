# Copyright 2018 Google Inc. All Rights Reserved.
#
# Licensed under the Apache License, Version 2.0 (the "License");
# you may not use this file except in compliance with the License.
# You may obtain a copy of the License at
#
#      http://www.apache.org/licenses/LICENSE-2.0
#
# Unless required by applicable law or agreed to in writing, software
# distributed under the License is distributed on an "AS IS" BASIS,
# WITHOUT WARRANTIES OR CONDITIONS OF ANY KIND, either express or implied.
# See the License for the specific language governing permissions and
# limitations under the License.
# ==============================================================================

"""Utility functions for training the MentorNet models."""

import numpy as np


import torch
import torch.nn as nn
import torch.nn.functional as F

def summarize_data_utilization(v, global_step, batch_size, epsilon=0.001):
  """Summarizes the samples of non-zero weights during training.

  Args:
    v: a tensor [batch_size, 1] represents the sample weights.
      0: loss, 1: loss difference to the moving average, 2: label and 3: epoch,
      where epoch is an integer between 0 and 99 (the first and the last epoch).
    tf_global_step: the tensor of the current global step.
    batch_size: an integer batch_size
    epsilon: the rounding error. If the weight is smaller than epsilon then set
      it to zero.
  Returns:
    data_util: a tensor of data utilization.
  """
  nonzero_v = nn.Parameter(torch.zeros([]).to(dtype=torch.float32), requires_grad = False )
  nonzero_v.name = 'data_util/nonzero_v'
      
                          
  rounded_v = torch.maximum(v - epsilon, torch.tensor(0.0))


  # Log data utilization
  nonzero_v = torch.count_nonzero(rounded_v, dtype=torch.float32)

  # slim runs extra sessions to log, causing
  # the value lager than 1 (data are fed but the global step is not changed)
  # so we use tf_global_step + 2
<<<<<<< HEAD
  data_util = (nonzero_v) / float(batch_size) / (
      float(global_step) + 2)
  data_util = torch.minimum(data_util, torch.tensor(1.0))
  data_util = data_util.detach

   data_util = data_util.item()
   'data_util/data_util'
  batch_sum_v = torch.sum(v).item()
   'data_util/batch_sum_v'
=======
  data_util = (nonzero_v) /  (tf.to_float(tf_global_step) + 2)
  data_util = tf.minimum(data_util, 1)
  tf.stop_gradient(data_util)

  slim.summaries.add_scalar_summary(data_util, 'data_util/data_util')
  slim.summaries.add_scalar_summary(tf.reduce_sum(v), 'data_util/batch_sum_v')
>>>>>>> bacac796
  return data_util

def parse_dropout_rate_list(str_list):
  """Parse a comma-separated string to a list.

  The format follows [dropout rate, epoch_num]+ and the result is a list of 100
  dropout rate.

  Args:
    str_list: the input string.
  Returns:
    result: the converted list
  """
  str_list = np.array(str_list)
  values = str_list[np.arange(0, len(str_list), 2)]
  indexes = str_list[np.arange(1, len(str_list), 2)]

  values = [float(t) for t in values]
  indexes = [int(t) for t in indexes]

  assert len(values) == len(indexes) and np.sum(indexes) == 100
  for t in values:
    assert t >= 0.0 and t <= 1.0

  result = []
  for t in range(len(str_list) // 2):
    result.extend([values[t]] * indexes[t])
  return result


def mentornet_nn(input_features,
                 label_embedding_size=2,
                 epoch_embedding_size=5,
                 num_fc_nodes=20):
  
  """The neural network form of the MentorNet.

  An implementation of the mentornet. The details are in:
  Jiang, Lu, et al. "MentorNet: Learning Data-Driven Curriculum for Very Deep
  Neural Networks on Corrupted Labels." ICML. 2018.
  http://proceedings.mlr.press/v80/jiang18c/jiang18c.pdf

  Args:
    input_features: a [batch_size, 4] tensor. Each dimension corresponds to
      0: loss, 1: loss difference to the moving average, 2: label and 3: epoch,
      where epoch is an integer between 0 and 99 (the first and the last epoch).
    label_embedding_size: the embedding size for the label feature.
    epoch_embedding_size: the embedding size for the epoch feature.
    num_fc_nodes: number of hidden nodes in the fc layer.
  Returns:
    v: [batch_size, 1] weight vector.
  """
  batch_size = int(input_features.size(0))

  losses = input_features[:, 0].view(-1,1)
  loss_diffs =input_features[:, 1].view(-1, 1)
  labels=input_features[:,2].long().view(-1,1)
  epochs=input_features[:,3].long().view(-1,1)
  epochs = torch.min(epochs, torch.ones(batch_size, 1, dtype=torch.int32) * 99)
  if losses.dim() <= 1:
    num_steps = 1
  else:
    num_steps = int(losses.size(1))

  with torch.no_grad():
    label_embedding = nn.Parameter(torch.empty(2, label_embedding_size))
    epoch_embedding =nn.Parameter(torch.empty(100, epoch_embedding_size), requires_grad=False)

    lstm_inputs = torch.stack([losses, loss_diffs], feat_dim=1)
    lstm_inputs = lstm_inputs.squeeze()
    

    forward_cell = nn.LSTMCell(1, bias = False)
    backward_cell = nn.LSTMCell(1, bias = False)
    
    ## used chatgpt for reference  
    out_state_fw = []
    out_state_bw = []
    hidden_fw = torch.zeros(batch_size, forward_cell.hidden_size)
    hidden_bw = torch.zeros(batch_size,backward_cell.hidden_size)
    cell_fw = torch.zeros(batch_size,forward_cell.hidden_size)
    cell_bw = torch.zeros(batch_size, backward_cell.hidden_size)

    for timestep in range(num_steps):
      hidden_fw, cell_fw = forward_cell(lstm_inputs[:, timestep],(hidden_fw, cell_fw))
      hidden_bw, cell_bw = backward_cell(lstm_inputs[:, num_steps - timestep - 1], (hidden_bw, cell_bw))
      out_state_fw.append(hidden_fw)
      out_state_bw.append(hidden_bw)

    out_state_fw = torch.stack(out_state_fw, dim = 1)
    out_state_bw = torch.stack(out_state_bw, dim = 1)
    ## END used chatgpt for reference
   

    label_inputs = label_embedding[labels.squeeze()]
    epoch_inputs = epoch_embedding[epochs.squeeze()]
    h = tf.concat([out_state_fw[0], out_state_bw[0]], 1)
    feat = tf.concat([label_inputs, epoch_inputs, h], 1)
    feat_dim = int(feat.get_shape()[1])

    fc_1 = tf.add(
        tf.matmul(feat, tf.Variable(tf.random_normal([feat_dim,
                                                      num_fc_nodes]))),
        tf.Variable(tf.random_normal([num_fc_nodes])))
    fc_1 = tf.nn.tanh(fc_1)
    # Output layer with linear activation
    out_layer = tf.matmul(
        fc_1,
        tf.Variable(tf.random_normal([num_fc_nodes, 1]))
        + tf.Variable(tf.random_normal([1])))
    return out_layer


def mentornet(epoch,
              loss,
              labels,
              loss_p_percentile,
              example_dropout_rates,
              burn_in_epoch=18,
              fixed_epoch_after_burn_in=True,
              loss_moving_average_decay=0.9,
              debug=False):
  """The MentorNet to train with the StudentNet.

     The details are in:
    Jiang, Lu, et al. "MentorNet: Learning Data-Driven Curriculum for Very Deep
    Neural Networks on Corrupted Labels." ICML. 2018.
    http://proceedings.mlr.press/v80/jiang18c/jiang18c.pdf

  Args:
    epoch: a tensor [batch_size, 1] representing the training percentage. Each
      epoch is an integer between 0 and 99.
    loss: a tensor [batch_size, 1] representing the sample loss.
    labels: a tensor [batch_size, 1] representing the label. Every label is set
      to 0 in the current version.
    loss_p_percentile: a 1-d tensor of size 100, where each element is the
      p-percentile at that epoch to compute the moving average.
    example_dropout_rates: a 1-d tensor of size 100, where each element is the
      dropout rate at that epoch. Dropping out means the probability of setting
      sample weights to zeros proposed in Liang, Junwei, et al. "Learning to
      Detect Concepts from Webly-Labeled Video Data." IJCAI. 2016.
    burn_in_epoch: the number of burn_in_epoch. In the first burn_in_epoch, all
      samples have 1.0 weights.
    fixed_epoch_after_burn_in: whether to fix the epoch after the burn-in.
    loss_moving_average_decay: the decay factor to compute the moving average.
    debug: whether to print the weight information for debugging purposes.

  Returns:
    v: [batch_size, 1] weight vector.
  """
  with tf.variable_scope('mentor_inputs'):
    loss_moving_avg = tf.get_variable(
        'cumulative', [], initializer=tf.zeros_initializer(), trainable=False)

    if not fixed_epoch_after_burn_in:
      cur_epoch = epoch
    else:
      cur_epoch = tf.to_int32(tf.minimum(epoch, burn_in_epoch))

    v_ones = tf.ones(tf.shape(loss), tf.float32)
    v_zeros = tf.zeros(tf.shape(loss), tf.float32)
    upper_bound = tf.cond(cur_epoch < (burn_in_epoch - 1), lambda: v_ones,
                          lambda: v_zeros)

    this_dropout_rate = tf.squeeze(
        tf.nn.embedding_lookup(example_dropout_rates, cur_epoch))
    this_percentile = tf.squeeze(
        tf.nn.embedding_lookup(loss_p_percentile, cur_epoch))

    percentile_loss = tf.contrib.distributions.percentile(
        loss, this_percentile * 100)
    percentile_loss = tf.convert_to_tensor(percentile_loss)

    loss_moving_avg = loss_moving_avg.assign(
        loss_moving_avg * loss_moving_average_decay +
        (1 - loss_moving_average_decay) * percentile_loss)

    slim.summaries.add_scalar_summary(percentile_loss, 'debug/percentile_loss')
    slim.summaries.add_scalar_summary(this_dropout_rate, 'debug/dropout_rate')
    slim.summaries.add_scalar_summary(cur_epoch, 'debug/epoch_step')
    slim.summaries.add_scalar_summary(loss_moving_avg,
                                      'debug/loss_moving_percentile')

    ones = tf.ones([tf.shape(loss)[0], 1], tf.float32)

    epoch_vec = tf.scalar_mul(tf.to_float(cur_epoch), ones)
    lossdiff = loss - tf.scalar_mul(loss_moving_avg, ones)

  input_data = tf.squeeze(tf.stack([loss, lossdiff, labels, epoch_vec], 1))
  v = tf.nn.sigmoid(mentornet_nn(input_data), name='v')
  # Force select all samples in the first burn_in_epochs
  v = tf.maximum(v, upper_bound, 'v_bound')

  v_dropout = tf.py_func(probabilistic_sample,
                         [v, this_dropout_rate, 'random'], tf.float32)
  v_dropout = tf.reshape(v_dropout, [-1, 1], name='v_dropout')

  # Print information in the debug mode.
  if debug:
    v_dropout = tf.Print(
        v_dropout,
        data=[cur_epoch, loss_moving_avg, percentile_loss],
        summarize=64,
        message='epoch, loss_moving_avg, percentile_loss')
    v_dropout = tf.Print(
        v_dropout, data=[lossdiff], summarize=64, message='loss_diff')
    v_dropout = tf.Print(v_dropout, data=[v], summarize=64, message='v')
    v_dropout = tf.Print(
        v_dropout, data=[v_dropout], summarize=64, message='v_dropout')
  return v_dropout


def probabilistic_sample(v, rate=0.5, mode='binary'):
  """Implement the sampling techniques.

  Args:
    v: [batch_size, 1] the weight column vector.
    rate: in [0,1]. 0 indicates using all samples and 1 indicates
      using zero samples.
    mode: a string. One of the following 1) actual returns the actual sampling;
      2) binary returns binary weights; 3) random performs random sampling.
  Returns:
    v: [batch_size, 1] weight vector.
  """
  assert rate >= 0 and rate <= 1
  epsilon = 1e-5
  with tf.variable_scope('mentornet/prob_sampling'):
    p = np.copy(v)
    p = np.reshape(p, -1)
    if mode == 'random':
      ids = np.random.choice(
          p.shape[0], int(p.shape[0] * (1 - rate)), replace=False)
    else:
      # Avoid 1) all zero loss and 2) zero loss are never selected.
      p += epsilon
      p /= np.sum(p)
      ids = np.random.choice(
          p.shape[0], int(p.shape[0] * (1 - rate)), p=p, replace=False)
    result = np.zeros(v.shape, dtype=np.float32)
    if mode == 'binary':
      result[ids, 0] = 1
    else:
      result[ids, 0] = v[ids, 0]
    return result<|MERGE_RESOLUTION|>--- conflicted
+++ resolved
@@ -49,7 +49,6 @@
   # slim runs extra sessions to log, causing
   # the value lager than 1 (data are fed but the global step is not changed)
   # so we use tf_global_step + 2
-<<<<<<< HEAD
   data_util = (nonzero_v) / float(batch_size) / (
       float(global_step) + 2)
   data_util = torch.minimum(data_util, torch.tensor(1.0))
@@ -59,14 +58,6 @@
    'data_util/data_util'
   batch_sum_v = torch.sum(v).item()
    'data_util/batch_sum_v'
-=======
-  data_util = (nonzero_v) /  (tf.to_float(tf_global_step) + 2)
-  data_util = tf.minimum(data_util, 1)
-  tf.stop_gradient(data_util)
-
-  slim.summaries.add_scalar_summary(data_util, 'data_util/data_util')
-  slim.summaries.add_scalar_summary(tf.reduce_sum(v), 'data_util/batch_sum_v')
->>>>>>> bacac796
   return data_util
 
 def parse_dropout_rate_list(str_list):
